"""
sentry.models
~~~~~~~~~~~~~

:copyright: (c) 2010-2013 by the Sentry Team, see AUTHORS for more details.
:license: BSD, see LICENSE for more details.
"""

from __future__ import absolute_import

import logging
import math
import time
import uuid
import urlparse
from pkg_resources import parse_version as Version

from datetime import timedelta
from hashlib import md5
from picklefield.fields import PickledObjectField
from south.modelsinspector import add_introspection_rules

from django.conf import settings
from django.contrib.auth.models import AbstractUser
from django.contrib.auth.signals import user_logged_in
from django.core.urlresolvers import reverse
from django.db import models
from django.db.models import F
from django.db.models.signals import post_syncdb, post_save, pre_delete
from django.template.defaultfilters import slugify
from django.utils import timezone
from django.utils.datastructures import SortedDict
from django.utils.translation import ugettext_lazy as _

from sentry.constants import (
    STATUS_LEVELS, MEMBER_TYPES,
    MEMBER_OWNER, MEMBER_USER, PLATFORM_TITLES, PLATFORM_LIST,
    STATUS_UNRESOLVED, STATUS_RESOLVED, STATUS_VISIBLE, STATUS_HIDDEN,
    MINUTE_NORMALIZATION, STATUS_MUTED, RESERVED_TEAM_SLUGS,
    LOG_LEVELS, MAX_CULPRIT_LENGTH, MAX_TAG_KEY_LENGTH, MAX_TAG_VALUE_LENGTH
)
from sentry.db.models import (
    Model, GzippedDictField, BoundedIntegerField, BoundedPositiveIntegerField,
<<<<<<< HEAD
    NodeField, update, sane_repr)
=======
    update, sane_repr
)
>>>>>>> 53676956
from sentry.manager import (
    GroupManager, ProjectManager, MetaManager, InstanceMetaManager, BaseManager,
    UserOptionManager, TagKeyManager, TeamManager, UserManager
)
from sentry.signals import buffer_incr_complete, regression_signal
from sentry.utils.cache import memoize
from sentry.utils.db import has_trending
from sentry.utils.http import absolute_uri
from sentry.utils.imports import import_string
from sentry.utils.safe import safe_execute
from sentry.utils.strings import truncatechars, strip

__all__ = ('Event', 'Group', 'Project')


def slugify_instance(inst, label, reserved=(), **kwargs):
    base_slug = slugify(label)
    if base_slug in reserved:
        base_slug = None
    if not base_slug:
        base_slug = uuid.uuid4().hex[:12]
    manager = type(inst).objects
    inst.slug = base_slug
    n = 0
    while manager.filter(slug__iexact=inst.slug, **kwargs).exists():
        n += 1
        inst.slug = base_slug + '-' + str(n)


class User(Model, AbstractUser):
    class Meta:
        db_table = 'auth_user'
        app_label = 'auth'

    def merge_to(from_user, to_user):
        # TODO: we could discover relations automatically and make this useful
        from sentry.models import (
            GroupBookmark, Project, ProjectKey, Team, TeamMember, UserOption)

        for obj in ProjectKey.objects.filter(user=from_user):
            obj.update(user=to_user)
        for obj in TeamMember.objects.filter(user=from_user):
            obj.update(user=to_user)
        for obj in Project.objects.filter(owner=from_user):
            obj.update(owner=to_user)
        for obj in Team.objects.filter(owner=from_user):
            obj.update(owner=to_user)
        for obj in GroupBookmark.objects.filter(user=from_user):
            obj.update(user=to_user)
        for obj in UserOption.objects.filter(user=from_user):
            obj.update(user=to_user)


User.add_to_class('objects', UserManager(cache_fields=['pk']))


class Option(Model):
    """
    Global options which apply in most situations as defaults,
    and generally can be overwritten by per-project options.

    Options which are specific to a plugin should namespace
    their key. e.g. key='myplugin:optname'
    """
    key = models.CharField(max_length=64, unique=True)
    value = PickledObjectField()

    objects = MetaManager(cache_fields=[
        'key',
    ])

    __repr__ = sane_repr('key', 'value')


class Team(Model):
    """
    A team represents a group of individuals which maintain ownership of projects.
    """
    slug = models.SlugField(unique=True)
    name = models.CharField(max_length=64)
    owner = models.ForeignKey(settings.AUTH_USER_MODEL)
    date_added = models.DateTimeField(default=timezone.now, null=True)
    members = models.ManyToManyField(settings.AUTH_USER_MODEL, through='sentry.TeamMember', related_name='team_memberships')

    objects = TeamManager(cache_fields=(
        'pk',
        'slug',
    ))

    __repr__ = sane_repr('slug', 'owner_id', 'name')

    def __unicode__(self):
        return u'%s (%s)' % (self.name, self.slug)

    def save(self, *args, **kwargs):
        if not self.slug:
            slugify_instance(self, self.name, reserved=RESERVED_TEAM_SLUGS)
        super(Team, self).save(*args, **kwargs)

    def get_absolute_url(self):
        return absolute_uri(reverse('sentry', args=[
            self.slug]))

    def get_owner_name(self):
        if not self.owner:
            return None
        if self.owner.first_name:
            return self.owner.first_name
        if self.owner.email:
            return self.owner.email.split('@', 1)[0]
        return self.owner.username


class AccessGroup(Model):
    """
    An access group identifies a set of members with a defined set
    of permissions (and project access) for a Team.

    Groups may be automated through extensions (such as LDAP) so that
    membership is automatically maintained. If this is the case the
    ``managed`` attribute will be ``True``.
    """
    team = models.ForeignKey(Team)
    name = models.CharField(max_length=64)
    type = BoundedIntegerField(choices=MEMBER_TYPES, default=MEMBER_USER)
    managed = models.BooleanField(default=False)
    data = GzippedDictField(blank=True, null=True)
    date_added = models.DateTimeField(default=timezone.now)

    projects = models.ManyToManyField('sentry.Project')
    members = models.ManyToManyField(settings.AUTH_USER_MODEL)

    objects = BaseManager()

    class Meta:
        unique_together = (('team', 'name'),)

    __repr__ = sane_repr('team_id', 'name', 'type', 'managed')


class TeamMember(Model):
    """
    Identifies relationships between teams and users.

    Users listed as team members are considered to have access to all projects
    and could be thought of as team owners (though their access level may not)
    be set to ownership.
    """
    team = models.ForeignKey(Team, related_name="member_set")
    user = models.ForeignKey(settings.AUTH_USER_MODEL, related_name="sentry_teammember_set")
    type = BoundedIntegerField(choices=MEMBER_TYPES, default=MEMBER_USER)
    date_added = models.DateTimeField(default=timezone.now)

    objects = BaseManager()

    class Meta:
        unique_together = (('team', 'user'),)

    __repr__ = sane_repr('team_id', 'user_id', 'type')


class Project(Model):
    """
    Projects are permission based namespaces which generally
    are the top level entry point for all data.

    A project may be owned by only a single team, and may or may not
    have an owner (which is thought of as a project creator).
    """
    PLATFORM_CHOICES = tuple(
        (p, PLATFORM_TITLES.get(p, p.title()))
        for p in PLATFORM_LIST
    ) + (('other', 'Other'),)

    slug = models.SlugField(null=True)
    name = models.CharField(max_length=200)
    owner = models.ForeignKey(settings.AUTH_USER_MODEL, related_name="sentry_owned_project_set", null=True)
    team = models.ForeignKey(Team, null=True)
    public = models.BooleanField(default=False)
    date_added = models.DateTimeField(default=timezone.now)
    status = BoundedPositiveIntegerField(default=0, choices=(
        (STATUS_VISIBLE, _('Visible')),
        (STATUS_HIDDEN, _('Hidden')),
    ), db_index=True)
    platform = models.CharField(max_length=32, choices=PLATFORM_CHOICES, null=True)

    objects = ProjectManager(cache_fields=[
        'pk',
        'slug',
    ])

    class Meta:
        unique_together = (('team', 'slug'),)

    __repr__ = sane_repr('team_id', 'slug', 'owner_id')

    def __unicode__(self):
        return u'%s (%s)' % (self.name, self.slug)

    def save(self, *args, **kwargs):
        if not self.slug:
            slugify_instance(self, self.name, team=self.team)
        super(Project, self).save(*args, **kwargs)

    def delete(self):
        # This handles cascades properly
        # TODO: this doesn't clean up the index
        for model in (
                TagKey, TagValue, GroupTagKey, GroupTag, GroupCountByMinute,
                ProjectCountByMinute, Activity, EventMapping, Event, Group):
            logging.info('Removing %r objects where project=%s', model, self.id)
            has_results = True
            while has_results:
                has_results = False
                for obj in model.objects.filter(project=self)[:1000]:
                    obj.delete()
                    has_results = True
        super(Project, self).delete()

    def get_absolute_url(self):
        return absolute_uri(reverse('sentry-stream', args=[
            self.team.slug, self.slug]))

    def merge_to(self, project):
        if not isinstance(project, Project):
            project = Project.objects.get_from_cache(pk=project)

        for group in Group.objects.filter(project=self):
            try:
                other = Group.objects.get(
                    project=project,
                    logger=group.logger,
                    culprit=group.culprit,
                    checksum=group.checksum,
                )
            except Group.DoesNotExist:
                group.update(project=project)
                for model in (Event, GroupTag, GroupCountByMinute):
                    model.objects.filter(project=self, group=group).update(project=project)
            else:
                Event.objects.filter(group=group).update(group=other)

                for obj in GroupTag.objects.filter(group=group):
                    obj2, created = GroupTag.objects.get_or_create(
                        project=project,
                        group=group,
                        key=obj.key,
                        value=obj.value,
                        defaults={'times_seen': obj.times_seen}
                    )
                    if not created:
                        obj2.update(times_seen=F('times_seen') + obj.times_seen)

                for obj in GroupCountByMinute.objects.filter(group=group):
                    obj2, created = GroupCountByMinute.objects.get_or_create(
                        project=project,
                        group=group,
                        date=obj.date,
                        defaults={
                            'times_seen': obj.times_seen,
                            'time_spent_total': obj.time_spent_total,
                            'time_spent_count': obj.time_spent_count,
                        }
                    )
                    if not created:
                        obj2.update(
                            times_seen=F('times_seen') + obj.times_seen,
                            time_spent_total=F('time_spent_total') + obj.time_spent_total,
                            time_spent_count=F('time_spent_count') + obj.time_spent_count,
                        )

        for fv in TagValue.objects.filter(project=self):
            TagValue.objects.get_or_create(project=project, key=fv.key, value=fv.value)
            fv.delete()
        self.delete()

    def is_default_project(self):
        return str(self.id) == str(settings.SENTRY_PROJECT) or str(self.slug) == str(settings.SENTRY_PROJECT)

    def get_tags(self):
        if not hasattr(self, '_tag_cache'):
            tags = ProjectOption.objects.get_value(self, 'tags', None)
            if tags is None:
                tags = [
                    t for t in TagKey.objects.all_keys(self)
                    if not t.startswith('sentry:')
                ]
            self._tag_cache = tags
        return self._tag_cache

    # TODO: Make these a mixin
    def update_option(self, *args, **kwargs):
        return ProjectOption.objects.set_value(self, *args, **kwargs)

    def get_option(self, *args, **kwargs):
        return ProjectOption.objects.get_value(self, *args, **kwargs)


class ProjectKey(Model):
    project = models.ForeignKey(Project, related_name='key_set')
    public_key = models.CharField(max_length=32, unique=True, null=True)
    secret_key = models.CharField(max_length=32, unique=True, null=True)
    user = models.ForeignKey(settings.AUTH_USER_MODEL, null=True)

    # For audits
    user_added = models.ForeignKey(settings.AUTH_USER_MODEL, null=True, related_name='keys_added_set')
    date_added = models.DateTimeField(default=timezone.now, null=True)

    objects = BaseManager(cache_fields=(
        'public_key',
        'secret_key',
    ))

    __repr__ = sane_repr('project_id', 'user_id', 'public_key')

    def __unicode__(self):
        return unicode(self.public_key)

    @classmethod
    def generate_api_key(cls):
        return uuid.uuid4().hex

    def save(self, *args, **kwargs):
        if not self.public_key:
            self.public_key = ProjectKey.generate_api_key()
        if not self.secret_key:
            self.secret_key = ProjectKey.generate_api_key()
        super(ProjectKey, self).save(*args, **kwargs)

    def get_dsn(self, domain=None, secure=True, public=False):
        # TODO: change the DSN to use project slug once clients are compatible
        if not public:
            key = '%s:%s' % (self.public_key, self.secret_key)
            url = settings.SENTRY_ENDPOINT
        else:
            key = self.public_key
            url = settings.SENTRY_PUBLIC_ENDPOINT

        urlparts = urlparse.urlparse(url or settings.SENTRY_URL_PREFIX)

        return '%s://%s@%s/%s' % (
            urlparts.scheme,
            key,
            urlparts.netloc + urlparts.path,
            self.project_id,
        )

    @property
    def dsn_private(self):
        return self.get_dsn(public=False)

    @property
    def dsn_public(self):
        return self.get_dsn(public=True)


class ProjectOption(Model):
    """
    Project options apply only to an instance of a project.

    Options which are specific to a plugin should namespace
    their key. e.g. key='myplugin:optname'
    """
    project = models.ForeignKey(Project)
    key = models.CharField(max_length=64)
    value = PickledObjectField()

    objects = InstanceMetaManager('project')

    class Meta:
        db_table = 'sentry_projectoptions'
        unique_together = (('project', 'key',),)

    __repr__ = sane_repr('project_id', 'key', 'value')


class PendingTeamMember(Model):
    """
    Identifies relationships between teams and pending invites.
    """
    team = models.ForeignKey(Team, related_name="pending_member_set")
    email = models.EmailField()
    type = BoundedIntegerField(choices=MEMBER_TYPES, default=MEMBER_USER)
    date_added = models.DateTimeField(default=timezone.now)

    objects = BaseManager()

    class Meta:
        unique_together = (('team', 'email'),)

    __repr__ = sane_repr('team_id', 'email', 'type')

    @property
    def token(self):
        checksum = md5()
        for x in (str(self.team_id), self.email, settings.SECRET_KEY):
            checksum.update(x)
        return checksum.hexdigest()

    def send_invite_email(self):
        from sentry.utils.email import MessageBuilder

        context = {
            'email': self.email,
            'team': self.team,
            'url': absolute_uri(reverse('sentry-accept-invite', kwargs={
                'member_id': self.id,
                'token': self.token,
            })),
        }

        msg = MessageBuilder(
            subject='Invite to join team: %s' % (self.team.name,),
            template='sentry/emails/member_invite.txt',
            context=context,
        )

        try:
            msg.send([self.email])
        except Exception, e:
            logger = logging.getLogger('sentry.mail.errors')
            logger.exception(e)


class EventBase(Model):
    """
    Abstract base class for both Event and Group.
    """
    project = models.ForeignKey(Project, null=True)
    logger = models.CharField(
        max_length=64, blank=True, default='root', db_index=True)
    level = BoundedPositiveIntegerField(
        choices=LOG_LEVELS.items(), default=logging.ERROR, blank=True,
        db_index=True)
    message = models.TextField()
    culprit = models.CharField(
        max_length=MAX_CULPRIT_LENGTH, blank=True, null=True,
        db_column='view')
    checksum = models.CharField(max_length=32, db_index=True)
    num_comments = BoundedPositiveIntegerField(default=0, null=True)
    platform = models.CharField(max_length=64, null=True)

    class Meta:
        abstract = True

    def save(self, *args, **kwargs):
        if len(self.logger) > 64:
            self.logger = self.logger[0:61] + u"..."
        super(EventBase, self).save(*args, **kwargs)

    def error(self):
        message = strip(self.message)
        if not message:
            message = '<unlabeled message>'
        else:
            message = truncatechars(message.splitlines()[0], 100)
        return message
    error.short_description = _('error')

    def has_two_part_message(self):
        message = strip(self.message)
        return '\n' in message or len(message) > 100

    def message_top(self):
        culprit = strip(self.culprit)
        if culprit:
            return culprit
        return self.error()

    @property
    def team(self):
        return self.project.team

    @property
    def ip_address(self):
        http_data = self.data.get('sentry.interfaces.Http')
        if http_data and 'env' in http_data:
            value = http_data['env'].get('REMOTE_ADDR')
            if value:
                return value

        user_data = self.data.get('sentry.interfaces.User')
        if user_data:
            value = user_data.get('ip_address')
            if value:
                return value

        return None

    @property
    def user_ident(self):
        """
        The identifier from a user is considered from several interfaces.

        In order:

        - User.id
        - User.email
        - User.username
        - Http.env.REMOTE_ADDR

        """
        user_data = self.data.get('sentry.interfaces.User')
        if user_data:
            ident = user_data.get('id')
            if ident:
                return 'id:%s' % (ident,)

            ident = user_data.get('email')
            if ident:
                return 'email:%s' % (ident,)

            ident = user_data.get('username')
            if ident:
                return 'username:%s' % (ident,)

        ident = self.ip_address
        if ident:
            return 'ip:%s' % (ident,)

        return None


class Group(EventBase):
    """
    Aggregated message which summarizes a set of Events.
    """
    status = BoundedPositiveIntegerField(
        default=0, choices=STATUS_LEVELS, db_index=True)
    times_seen = BoundedPositiveIntegerField(default=1, db_index=True)
    last_seen = models.DateTimeField(default=timezone.now, db_index=True)
    first_seen = models.DateTimeField(default=timezone.now, db_index=True)
    resolved_at = models.DateTimeField(null=True, db_index=True)
    # active_at should be the same as first_seen by default
    active_at = models.DateTimeField(null=True, db_index=True)
    time_spent_total = BoundedIntegerField(default=0)
    time_spent_count = BoundedIntegerField(default=0)
    score = BoundedIntegerField(default=0)
    is_public = models.NullBooleanField(default=False, null=True)
    data = GzippedDictField(blank=True, null=True)

    objects = GroupManager()

    class Meta:
        unique_together = (('project', 'checksum'),)
        verbose_name_plural = _('grouped messages')
        verbose_name = _('grouped message')
        permissions = (
            ("can_view", "Can view"),
        )
        db_table = 'sentry_groupedmessage'

    __repr__ = sane_repr('project_id', 'checksum')

    def __unicode__(self):
        return "(%s) %s" % (self.times_seen, self.error())

    def save(self, *args, **kwargs):
        if not self.last_seen:
            self.last_seen = timezone.now()
        if not self.first_seen:
            self.first_seen = self.last_seen
        if not self.active_at:
            self.active_at = self.first_seen
        if self.message:
            # We limit what we store for the message body
            self.message = self.message.splitlines()[0][:255]
        super(Group, self).save(*args, **kwargs)

    def delete(self):
        model_list = (
            GroupTagKey, GroupTag, GroupCountByMinute, EventMapping, Event
        )
        for model in model_list:
            logging.info('Removing %r objects where group=%s', model, self.id)
            has_results = True
            while has_results:
                has_results = False
                for obj in model.objects.filter(group=self)[:1000]:
                    obj.delete()
                    has_results = True
        super(Group, self).delete()

    def get_absolute_url(self):
        return absolute_uri(reverse('sentry-group', args=[
            self.team.slug, self.project.slug, self.id]))

    @property
    def avg_time_spent(self):
        if not self.time_spent_count:
            return
        return float(self.time_spent_total) / self.time_spent_count

    def natural_key(self):
        return (self.project, self.logger, self.culprit, self.checksum)

    def is_over_resolve_age(self):
        resolve_age = self.project.get_option('sentry:resolve_age', None)
        if not resolve_age:
            return False
        return self.last_seen < timezone.now() - timedelta(hours=int(resolve_age))

    def is_muted(self):
        return self.get_status() == STATUS_MUTED

    def is_resolved(self):
        return self.get_status() == STATUS_RESOLVED

    def get_status(self):
        if self.status == STATUS_UNRESOLVED and self.is_over_resolve_age():
            return STATUS_RESOLVED
        return self.status

    def get_score(self):
        return int(math.log(self.times_seen) * 600 + float(time.mktime(self.last_seen.timetuple())))

    def get_latest_event(self):
        if not hasattr(self, '_latest_event'):
            try:
                self._latest_event = self.event_set.order_by('-datetime')[0]
            except IndexError:
                self._latest_event = None
        return self._latest_event

    def get_version(self):
        if not self.data:
            return
        if 'version' not in self.data:
            return
        module = self.data.get('module', 'ver')
        return module, self.data['version']

    def get_unique_tags(self, tag):
        return self.grouptag_set.filter(
            project=self.project,
            key=tag,
        ).values_list(
            'value',
            'times_seen',
            'first_seen',
            'last_seen',
        ).order_by('-times_seen')

    def get_tags(self):
        if not hasattr(self, '_tag_cache'):
            self._tag_cache = sorted([
                t for t in self.grouptagkey_set.filter(
                    project=self.project,
                ).values_list('key', flat=True)
                if not t.startswith('sentry:')
            ])
        return self._tag_cache


class GroupMeta(Model):
    """
    Arbitrary key/value store for Groups.

    Generally useful for things like storing metadata
    provided by plugins.
    """
    group = models.ForeignKey(Group)
    key = models.CharField(max_length=64)
    value = models.TextField()

    objects = InstanceMetaManager('group')

    class Meta:
        unique_together = (('group', 'key'),)

    __repr__ = sane_repr('group_id', 'key', 'value')


class Event(EventBase):
    """
    An individual event.
    """
    group = models.ForeignKey(Group, blank=True, null=True, related_name="event_set")
    event_id = models.CharField(max_length=32, null=True, db_column="message_id")
    datetime = models.DateTimeField(default=timezone.now, db_index=True)
    time_spent = BoundedIntegerField(null=True)
    server_name = models.CharField(max_length=128, db_index=True, null=True)
    site = models.CharField(max_length=128, db_index=True, null=True)
    data = NodeField(blank=True, null=True)

    objects = BaseManager()

    class Meta:
        verbose_name = _('message')
        verbose_name_plural = _('messages')
        db_table = 'sentry_message'
        unique_together = ('project', 'event_id')

    __repr__ = sane_repr('project_id', 'group_id', 'checksum')

    @memoize
    def interfaces(self):
        result = []
        for key, data in self.data.iteritems():
            if '.' not in key:
                continue

            try:
                cls = import_string(key)
            except ImportError:
                continue  # suppress invalid interfaces

            value = safe_execute(cls, **data)
            if not value:
                continue

            result.append((key, value))

        return SortedDict((k, v) for k, v in sorted(result, key=lambda x: x[1].get_score(), reverse=True))

    def get_version(self):
        if not self.data:
            return
        if '__sentry__' not in self.data:
            return
        if 'version' not in self.data['__sentry__']:
            return
        module = self.data['__sentry__'].get('module', 'ver')
        return module, self.data['__sentry__']['version']

    def get_tags(self):
        try:
            return [
                (t, v) for t, v in self.data.get('tags') or ()
                if not t.startswith('sentry:')
            ]
        except ValueError:
            # at one point Sentry allowed invalid tag sets such as (foo, bar)
            # vs ((tag, foo), (tag, bar))
            return []

    def as_dict(self):
        # We use a SortedDict to keep elements ordered for a potential JSON serializer
        data = SortedDict()
        data['id'] = self.event_id
        data['checksum'] = self.checksum
        data['project'] = self.project.slug
        data['logger'] = self.logger
        data['level'] = self.get_level_display()
        data['culprit'] = self.culprit
        for k, v in sorted(self.data.iteritems()):
            data[k] = v
        return data

    @property
    def size(self):
        return len(unicode(vars(self)))


class EventMapping(Model):
    project = models.ForeignKey(Project)
    group = models.ForeignKey(Group)
    event_id = models.CharField(max_length=32)
    date_added = models.DateTimeField(default=timezone.now)

    class Meta:
        unique_together = (('project', 'event_id'),)

    __repr__ = sane_repr('project_id', 'group_id', 'event_id')

    @property
    def team(self):
        return self.project.team


class GroupBookmark(Model):
    """
    Identifies a bookmark relationship between a user and an
    aggregated event (Group).
    """
    project = models.ForeignKey(Project, related_name="bookmark_set")  # denormalized
    group = models.ForeignKey(Group, related_name="bookmark_set")
    # namespace related_name on User since we don't own the model
    user = models.ForeignKey(settings.AUTH_USER_MODEL, related_name="sentry_bookmark_set")

    objects = BaseManager()

    class Meta:
        # composite index includes project for efficient queries
        unique_together = (('project', 'user', 'group'),)

    __repr__ = sane_repr('project_id', 'group_id', 'user_id')


class TagKey(Model):
    """
    Stores references to available filters keys.
    """
    project = models.ForeignKey(Project)
    key = models.CharField(max_length=MAX_TAG_KEY_LENGTH)
    values_seen = BoundedPositiveIntegerField(default=0)
    label = models.CharField(max_length=64, null=True)

    objects = TagKeyManager()

    class Meta:
        db_table = 'sentry_filterkey'
        unique_together = (('project', 'key'),)

    __repr__ = sane_repr('project_id', 'key')

    def get_label(self):
        return self.label or self.key.replace('_', ' ').title()


class TagValue(Model):
    """
    Stores references to available filters.
    """
    project = models.ForeignKey(Project, null=True)
    key = models.CharField(max_length=MAX_TAG_KEY_LENGTH)
    value = models.CharField(max_length=MAX_TAG_VALUE_LENGTH)
    data = GzippedDictField(blank=True, null=True)
    times_seen = BoundedPositiveIntegerField(default=0)
    last_seen = models.DateTimeField(
        default=timezone.now, db_index=True, null=True)
    first_seen = models.DateTimeField(
        default=timezone.now, db_index=True, null=True)

    objects = BaseManager()

    class Meta:
        db_table = 'sentry_filtervalue'
        unique_together = (('project', 'key', 'value'),)

    __repr__ = sane_repr('project_id', 'key', 'value')

FilterKey = TagKey
FilterValue = TagValue


class GroupTagKey(Model):
    """
    Stores a unique tag key name for a group.

    An example key might be "url" or "server_name".
    """
    project = models.ForeignKey(Project, null=True)
    group = models.ForeignKey(Group)
    key = models.CharField(max_length=MAX_TAG_KEY_LENGTH)
    values_seen = BoundedPositiveIntegerField(default=0)

    objects = BaseManager()

    class Meta:
        unique_together = (('project', 'group', 'key'),)

    __repr__ = sane_repr('project_id', 'group_id', 'key')


class GroupTag(Model):
    """
    Stores the total number of messages seen by a group matching
    the given filter.
    """
    project = models.ForeignKey(Project, null=True)
    group = models.ForeignKey(Group)
    times_seen = BoundedPositiveIntegerField(default=0)
    key = models.CharField(max_length=MAX_TAG_KEY_LENGTH)
    value = models.CharField(max_length=MAX_TAG_VALUE_LENGTH)
    last_seen = models.DateTimeField(
        default=timezone.now, db_index=True, null=True)
    first_seen = models.DateTimeField(
        default=timezone.now, db_index=True, null=True)

    objects = BaseManager()

    class Meta:
        db_table = 'sentry_messagefiltervalue'
        unique_together = (('project', 'key', 'value', 'group'),)

    __repr__ = sane_repr('project_id', 'group_id', 'key', 'value')

    def save(self, *args, **kwargs):
        if not self.first_seen:
            self.first_seen = self.last_seen
        super(GroupTag, self).save(*args, **kwargs)

# Legacy
MessageFilterValue = GroupTag


class GroupCountByMinute(Model):
    """
    Stores the total number of messages seen by a group at N minute intervals.

    e.g. if it happened at 08:34:55 the time would be normalized to 08:30:00
    """

    project = models.ForeignKey(Project, null=True)
    group = models.ForeignKey(Group)
    date = models.DateTimeField(db_index=True)  # normalized to HH:MM:00
    times_seen = BoundedPositiveIntegerField(default=0)
    time_spent_total = BoundedIntegerField(default=0)
    time_spent_count = BoundedIntegerField(default=0)

    objects = BaseManager()

    class Meta:
        db_table = 'sentry_messagecountbyminute'
        unique_together = (('project', 'group', 'date'),)

    __repr__ = sane_repr('project_id', 'group_id', 'date')

# Legacy
MessageCountByMinute = GroupCountByMinute


class ProjectCountByMinute(Model):
    """
    Stores the total number of messages seen by a project at N minute
    intervals.

    e.g. if it happened at 08:34:55 the time would be normalized to 08:30:00
    """

    project = models.ForeignKey(Project, null=True)
    date = models.DateTimeField()  # normalized to HH:MM:00
    times_seen = BoundedPositiveIntegerField(default=0)
    time_spent_total = BoundedIntegerField(default=0)
    time_spent_count = BoundedIntegerField(default=0)

    objects = BaseManager()

    class Meta:
        unique_together = (('project', 'date'),)

    __repr__ = sane_repr('project_id', 'date')


class UserOption(Model):
    """
    User options apply only to a user, and optionally a project.

    Options which are specific to a plugin should namespace
    their key. e.g. key='myplugin:optname'
    """
    user = models.ForeignKey(settings.AUTH_USER_MODEL)
    project = models.ForeignKey(Project, null=True)
    key = models.CharField(max_length=64)
    value = PickledObjectField()

    objects = UserOptionManager()

    class Meta:
        unique_together = (('user', 'project', 'key',),)

    __repr__ = sane_repr('user_id', 'project_id', 'key', 'value')


class LostPasswordHash(Model):
    user = models.ForeignKey(settings.AUTH_USER_MODEL, unique=True)
    hash = models.CharField(max_length=32)
    date_added = models.DateTimeField(default=timezone.now)

    __repr__ = sane_repr('user_id', 'hash')

    def save(self, *args, **kwargs):
        if not self.hash:
            self.set_hash()
        super(LostPasswordHash, self).save(*args, **kwargs)

    def set_hash(self):
        import hashlib
        import random

        self.hash = hashlib.md5(str(random.randint(1, 10000000))).hexdigest()

    def is_valid(self):
        return self.date_added > timezone.now() - timedelta(days=1)

    def send_recover_mail(self):
        from sentry.utils.email import MessageBuilder

        context = {
            'user': self.user,
            'domain': urlparse.urlparse(settings.SENTRY_URL_PREFIX).hostname,
            'url': absolute_uri(reverse(
                'sentry-account-recover-confirm',
                args=[self.user.id, self.hash]
            )),
        }
        msg = MessageBuilder(
            subject='%sPassword Recovery' % (settings.EMAIL_SUBJECT_PREFIX,),
            template='sentry/emails/recover_account.txt',
            context=context,
        )

        try:
            msg.send([self.user.email])
        except Exception, e:
            logger = logging.getLogger('sentry.mail.errors')
            logger.exception(e)


class Activity(Model):
    SET_RESOLVED = 1
    SET_UNRESOLVED = 2
    SET_MUTED = 3
    SET_PUBLIC = 4
    SET_PRIVATE = 5
    SET_REGRESSION = 6
    CREATE_ISSUE = 7
    NOTE = 8
    FIRST_SEEN = 9

    TYPE = (
        # (TYPE, verb-slug)
        (SET_RESOLVED, 'set_resolved'),
        (SET_UNRESOLVED, 'set_unresolved'),
        (SET_MUTED, 'set_muted'),
        (SET_PUBLIC, 'set_public'),
        (SET_PRIVATE, 'set_private'),
        (SET_REGRESSION, 'set_regression'),
        (CREATE_ISSUE, 'create_issue'),
        (NOTE, 'note'),
        (FIRST_SEEN, 'first_seen'),
    )

    project = models.ForeignKey(Project)
    group = models.ForeignKey(Group, null=True)
    event = models.ForeignKey(Event, null=True)
    # index on (type, ident)
    type = BoundedPositiveIntegerField(choices=TYPE)
    ident = models.CharField(max_length=64, null=True)
    # if the user is not set, it's assumed to be the system
    user = models.ForeignKey(settings.AUTH_USER_MODEL, null=True)
    datetime = models.DateTimeField(default=timezone.now)
    data = GzippedDictField(null=True)

    __repr__ = sane_repr('project_id', 'group_id', 'event_id', 'user_id',
                         'type', 'ident')

    def save(self, *args, **kwargs):
        created = bool(not self.id)

        super(Activity, self).save(*args, **kwargs)

        if not created:
            return

        # HACK: support Group.num_comments
        if self.type == Activity.NOTE:
            self.group.update(num_comments=F('num_comments') + 1)

            if self.event:
                self.event.update(num_comments=F('num_comments') + 1)

    def send_notification(self):
        from sentry.utils.email import MessageBuilder

        if self.type != Activity.NOTE or not self.group:
            return

        user_list = list(User.objects.filter(
            groupseen__group=self.group,
        ).exclude(id=self.user.id))
        disabled = set(UserOption.objects.filter(
            user__in=user_list, key='subscribe_comments', value='0'))

        send_to = [
            u.email for u in user_list
            if u.id not in disabled
            and u.email
        ]

        author = self.user.first_name or self.user.username

        subject = '%s: %s' % (
            author,
            self.data['text'].splitlines()[0][:64])

        context = {
            'text': self.data['text'],
            'author': author,
            'group': self.group,
            'link': self.group.get_absolute_url(),
        }

        msg = MessageBuilder(
            subject=subject,
            context=context,
            template='sentry/emails/new_note.txt',
            html_template='sentry/emails/new_note.html',
        )

        try:
            msg.send(to=send_to)
        except Exception, e:
            logger = logging.getLogger('sentry.mail.errors')
            logger.exception(e)


class GroupSeen(Model):
    """
    Track when a group is last seen by a user.
    """
    project = models.ForeignKey(Project)
    group = models.ForeignKey(Group)
    user = models.ForeignKey(settings.AUTH_USER_MODEL, db_index=False)
    last_seen = models.DateTimeField(default=timezone.now)

    class Meta:
        unique_together = (('user', 'group'),)

    __repr__ = sane_repr('project_id', 'group_id', 'user_id', 'last_seen')


class Alert(Model):
    project = models.ForeignKey(Project)
    group = models.ForeignKey(Group, null=True)
    datetime = models.DateTimeField(default=timezone.now)
    message = models.TextField()
    data = GzippedDictField(null=True)
    related_groups = models.ManyToManyField(Group, through='sentry.AlertRelatedGroup', related_name='related_alerts')
    status = BoundedPositiveIntegerField(default=0, choices=(
        (STATUS_UNRESOLVED, _('Unresolved')),
        (STATUS_RESOLVED, _('Resolved')),
    ), db_index=True)

    __repr__ = sane_repr('project_id', 'group_id', 'datetime')

    # TODO: move classmethods to manager
    @classmethod
    def get_recent_for_project(cls, project_id):
        return cls.objects.filter(
            project=project_id,
            group_id__isnull=True,
            datetime__gte=timezone.now() - timedelta(minutes=60),
            status=STATUS_UNRESOLVED,
        ).order_by('-datetime')

    @classmethod
    def maybe_alert(cls, project_id, message, group_id=None):
        now = timezone.now()
        manager = cls.objects
        # We only create an alert based on:
        # - an alert for the project hasn't been created in the last 30 minutes
        # - an alert for the event hasn't been created in the last 60 minutes

        # TODO: there is a race condition if we're calling this function for the same project
        if manager.filter(
                project=project_id, datetime__gte=now - timedelta(minutes=60)).exists():
            return

        if manager.filter(
                project=project_id, group=group_id,
                datetime__gte=now - timedelta(minutes=60)).exists():
            return

        alert = manager.create(
            project_id=project_id,
            group_id=group_id,
            datetime=now,
            message=message,
        )

        if not group_id and has_trending():
            # Capture the top 5 trending events at the time of this error
            related_groups = Group.objects.get_accelerated([project_id], minutes=MINUTE_NORMALIZATION)[:5]
            for group in related_groups:
                AlertRelatedGroup.objects.create(
                    group=group,
                    alert=alert,
                )

        return alert

    @property
    def team(self):
        return self.project.team

    @property
    def is_resolved(self):
        return (self.status == STATUS_RESOLVED
                or self.datetime < timezone.now() - timedelta(minutes=60))

    def get_absolute_url(self):
        return absolute_uri(reverse('sentry-alert-details', args=[
            self.team.slug, self.project.slug, self.id]))


class AlertRelatedGroup(Model):
    group = models.ForeignKey(Group)
    alert = models.ForeignKey(Alert)
    data = GzippedDictField(null=True)

    class Meta:
        unique_together = (('group', 'alert'),)

    __repr__ = sane_repr('group_id', 'alert_id')


def create_default_project(created_models, verbosity=2, **kwargs):
    if Project not in created_models:
        return
    if Project.objects.filter(id=settings.SENTRY_PROJECT).exists():
        return

    try:
        user = User.objects.filter(is_superuser=True)[0]
    except IndexError:
        user = None

    project = Project.objects.create(
        public=False,
        name='Sentry (Internal)',
        slug='sentry',
        owner=user,
        platform='django',
    )
    # HACK: manually update the ID after insert due to Postgres
    # sequence issues. Seriously, fuck everything about this.
    # TODO(dcramer): find a better solution
    if project.id != settings.SENTRY_PROJECT:
        project.key_set.all().delete()
        project.update(id=settings.SENTRY_PROJECT)
        create_team_and_keys_for_project(project, created=True)

    if verbosity > 0:
        print 'Created internal Sentry project (slug=%s, id=%s)' % (project.slug, project.id)


def set_sentry_version(latest=None, **kwargs):
    import sentry
    current = sentry.get_version()

    version = Option.objects.get_value(
        key='sentry:latest_version',
        default=''
    )

    for ver in (current, version):
        if Version(ver) >= Version(latest):
            return

    Option.objects.set_value(
        key='sentry:latest_version',
        value=(latest or current)
    )


def create_team_and_keys_for_project(instance, created, **kwargs):
    if not created or kwargs.get('raw'):
        return

    if not instance.owner:
        return

    if not instance.team:
        team = Team(owner=instance.owner, name=instance.name)
        slugify_instance(team, instance.slug)
        team.save()
        update(instance, team=team)

    if not ProjectKey.objects.filter(project=instance, user__isnull=True).exists():
        ProjectKey.objects.create(
            project=instance,
        )


def create_team_member_for_owner(instance, created, **kwargs):
    if not created:
        return

    if not instance.owner:
        return

    instance.member_set.get_or_create(
        user=instance.owner,
        type=MEMBER_OWNER,
    )


def remove_key_for_team_member(instance, **kwargs):
    for project in instance.team.project_set.all():
        ProjectKey.objects.filter(
            project=project,
            user=instance.user,
        ).delete()


# Set user language if set
def set_language_on_logon(request, user, **kwargs):
    language = UserOption.objects.get_value(
        user=user,
        project=None,
        key='language',
        default=None,
    )
    if language and hasattr(request, 'session'):
        request.session['django_language'] = language


@buffer_incr_complete.connect(sender=TagValue, weak=False)
def record_project_tag_count(filters, created, **kwargs):
    from sentry import app

    if not created:
        return

    app.buffer.incr(TagKey, {
        'values_seen': 1,
    }, {
        'project': filters['project'],
        'key': filters['key'],
    })


@buffer_incr_complete.connect(sender=GroupTag, weak=False)
def record_group_tag_count(filters, created, **kwargs):
    from sentry import app

    if not created:
        return

    app.buffer.incr(GroupTagKey, {
        'values_seen': 1,
    }, {
        'project': filters['project'],
        'group': filters['group'],
        'key': filters['key'],
    })


@regression_signal.connect(weak=False)
def create_regression_activity(instance, **kwargs):
    if instance.times_seen == 1:
        # this event is new
        return
    Activity.objects.create(
        project=instance.project,
        group=instance,
        type=Activity.SET_REGRESSION,
    )


def on_alert_creation(instance, **kwargs):
    from sentry.plugins import plugins

    for plugin in plugins.for_project(instance.project):
        safe_execute(plugin.on_alert, alert=instance)


# Signal registration
post_syncdb.connect(
    create_default_project,
    dispatch_uid="create_default_project",
    weak=False,
)
post_save.connect(
    create_team_and_keys_for_project,
    sender=Project,
    dispatch_uid="create_team_and_keys_for_project",
    weak=False,
)
post_save.connect(
    create_team_member_for_owner,
    sender=Team,
    dispatch_uid="create_team_member_for_owner",
    weak=False,
)
pre_delete.connect(
    remove_key_for_team_member,
    sender=TeamMember,
    dispatch_uid="remove_key_for_team_member",
    weak=False,
)
user_logged_in.connect(
    set_language_on_logon,
    dispatch_uid="set_language_on_logon",
    weak=False
)
post_save.connect(
    on_alert_creation,
    sender=Alert,
    dispatch_uid="on_alert_creation",
    weak=False,
)

add_introspection_rules([], ["^social_auth\.fields\.JSONField"])<|MERGE_RESOLUTION|>--- conflicted
+++ resolved
@@ -41,12 +41,8 @@
 )
 from sentry.db.models import (
     Model, GzippedDictField, BoundedIntegerField, BoundedPositiveIntegerField,
-<<<<<<< HEAD
-    NodeField, update, sane_repr)
-=======
-    update, sane_repr
+    NodeField, update, sane_repr
 )
->>>>>>> 53676956
 from sentry.manager import (
     GroupManager, ProjectManager, MetaManager, InstanceMetaManager, BaseManager,
     UserOptionManager, TagKeyManager, TeamManager, UserManager
