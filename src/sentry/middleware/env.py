--- conflicted
+++ resolved
@@ -17,10 +17,6 @@
     env.request = None
     env.tenant = None
 
-<<<<<<< HEAD
-request_finished.connect(clear_request)
-task_postrun.connect(clear_request)
-=======
 
 request_finished.connect(clear_request)
->>>>>>> 43e5c16c
+task_postrun.connect(clear_request)