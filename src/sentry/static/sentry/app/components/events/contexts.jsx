import PropTypes from 'prop-types';
import React from 'react';
import _ from 'underscore';

import GroupEventDataSection from './eventDataSection';
import plugins from '../../plugins';
import {objectIsEmpty, toTitleCase, defined} from '../../utils';

const CONTEXT_TYPES = {
  default: require('./contexts/default').default,
  app: require('./contexts/app').default,
  device: require('./contexts/device').default,
  os: require('./contexts/os').default,
  runtime: require('./contexts/runtime').default,
  user: require('./contexts/user').default,
};

function getContextComponent(type) {
  return CONTEXT_TYPES[type] || plugins.contexts[type] || CONTEXT_TYPES.default;
}

function getSourcePlugin(pluginContexts, contextType) {
  if (CONTEXT_TYPES[contextType]) {
    return null;
  }
  for (let plugin of pluginContexts) {
    if (plugin.contexts.indexOf(contextType) >= 0) {
      return plugin;
    }
  }
  return null;
}

<<<<<<< HEAD
const ContextChunk = React.createClass({
  propTypes: {
    event: React.PropTypes.object.isRequired,
    group: React.PropTypes.object.isRequired,
    type: React.PropTypes.string.isRequired,
    alias: React.PropTypes.string.isRequired,
    value: React.PropTypes.object.isRequired,
    orgId: React.PropTypes.string,
    projectId: React.PropTypes.string
  },

  getInitialState() {
    return {
      isLoading: false
    };
  },
=======
class ContextChunk extends React.Component {
  static propTypes = {
    event: PropTypes.object.isRequired,
    group: PropTypes.object.isRequired,
    type: PropTypes.string.isRequired,
    alias: PropTypes.string.isRequired,
    value: PropTypes.object.isRequired,
  };

  state = {
    isLoading: false,
  };
>>>>>>> 782724ad

  componentWillMount() {
    this.syncPlugin();
  }

  componentDidUpdate(prevProps, prevState) {
    if (prevProps.group.id != this.props.group.id || prevProps.type != this.props.type) {
      this.syncPlugin();
    }
  }

  syncPlugin = () => {
    let sourcePlugin = getSourcePlugin(this.props.group.pluginContexts, this.props.type);
    if (!sourcePlugin) {
      this.setState({
        pluginLoading: false,
      });
    } else {
      this.setState(
        {
          pluginLoading: true,
        },
        () => {
          plugins.load(sourcePlugin, () => {
            this.setState({pluginLoading: false});
          });
        }
      );
    }
  };

  renderTitle = component => {
    let {value, alias, type} = this.props;
    let title = null;
    if (defined(value.title)) {
      title = value.title;
    } else {
      if (component.getTitle) {
        title = component.getTitle(value);
      }
      if (!defined(title)) {
        title = toTitleCase(alias);
      }
    }

    return (
      <span>
        {title + ' '}
        {alias !== type ? <small>({alias})</small> : null}
      </span>
    );
  };

  render() {
    // if we are currently loading the plugin, just render nothing for now.
    if (this.state.pluginLoading) {
      return null;
    }

    let group = this.props.group;
    let evt = this.props.event;
    let {type, alias, value} = this.props;
    let Component = getContextComponent(type);

    // this can happen if the component does not exist
    if (!Component) {
      return null;
    }

    return (
      <GroupEventDataSection
        group={group}
        event={evt}
        key={`context-${alias}`}
        type={`context-${alias}`}
        title={this.renderTitle(Component)}
      >
        <Component alias={alias} data={value} />
      </GroupEventDataSection>
    );
  }
}

<<<<<<< HEAD
const ContextsInterface = React.createClass({
  propTypes: {
    event: React.PropTypes.object.isRequired,
    group: React.PropTypes.object.isRequired,
    orgId: React.PropTypes.string,
    projectId: React.PropTypes.string
  },
=======
class ContextsInterface extends React.Component {
  static propTypes = {
    event: PropTypes.object.isRequired,
    group: PropTypes.object.isRequired,
  };
>>>>>>> 782724ad

  render() {
    let evt = this.props.event;
    let children = [];

    let passedProps = _.pick(this.props, 'group', 'event', 'orgId', 'projectId');

    if (!objectIsEmpty(evt.user)) {
<<<<<<< HEAD
      children.push((
        <ContextChunk {...passedProps}
=======
      children.push(
        <ContextChunk
          group={group}
          event={evt}
>>>>>>> 782724ad
          type="user"
          alias="user"
          value={evt.user}
          key="user"
        />
      );
    }

    let value;
    for (let key in evt.contexts) {
      value = evt.contexts[key];
      children.push(
        <ContextChunk
          type={value.type}
          alias={key}
          value={value}
          key={key}
        />
      );
    }

    return <div>{children}</div>;
  }
}

export default ContextsInterface;<|MERGE_RESOLUTION|>--- conflicted
+++ resolved
@@ -1,6 +1,5 @@
 import PropTypes from 'prop-types';
 import React from 'react';
-import _ from 'underscore';
 
 import GroupEventDataSection from './eventDataSection';
 import plugins from '../../plugins';
@@ -31,24 +30,6 @@
   return null;
 }
 
-<<<<<<< HEAD
-const ContextChunk = React.createClass({
-  propTypes: {
-    event: React.PropTypes.object.isRequired,
-    group: React.PropTypes.object.isRequired,
-    type: React.PropTypes.string.isRequired,
-    alias: React.PropTypes.string.isRequired,
-    value: React.PropTypes.object.isRequired,
-    orgId: React.PropTypes.string,
-    projectId: React.PropTypes.string
-  },
-
-  getInitialState() {
-    return {
-      isLoading: false
-    };
-  },
-=======
 class ContextChunk extends React.Component {
   static propTypes = {
     event: PropTypes.object.isRequired,
@@ -56,12 +37,13 @@
     type: PropTypes.string.isRequired,
     alias: PropTypes.string.isRequired,
     value: PropTypes.object.isRequired,
+    orgId: PropTypes.string,
+    projectId: PropTypes.string,
   };
 
   state = {
     isLoading: false,
   };
->>>>>>> 782724ad
 
   componentWillMount() {
     this.syncPlugin();
@@ -121,7 +103,7 @@
       return null;
     }
 
-    let group = this.props.group;
+    let {group, projectId, orgId} = this.props;
     let evt = this.props.event;
     let {type, alias, value} = this.props;
     let Component = getContextComponent(type);
@@ -139,48 +121,42 @@
         type={`context-${alias}`}
         title={this.renderTitle(Component)}
       >
-        <Component alias={alias} data={value} />
+        <Component
+          alias={alias}
+          data={value}
+          groupId={group.id}
+          orgId={orgId}
+          projectId={projectId}
+        />
       </GroupEventDataSection>
     );
   }
 }
 
-<<<<<<< HEAD
-const ContextsInterface = React.createClass({
-  propTypes: {
-    event: React.PropTypes.object.isRequired,
-    group: React.PropTypes.object.isRequired,
-    orgId: React.PropTypes.string,
-    projectId: React.PropTypes.string
-  },
-=======
 class ContextsInterface extends React.Component {
   static propTypes = {
     event: PropTypes.object.isRequired,
     group: PropTypes.object.isRequired,
+    orgId: PropTypes.string,
+    projectId: PropTypes.string,
   };
->>>>>>> 782724ad
 
   render() {
     let evt = this.props.event;
+    let {group, orgId, projectId} = this.props;
     let children = [];
 
-    let passedProps = _.pick(this.props, 'group', 'event', 'orgId', 'projectId');
-
     if (!objectIsEmpty(evt.user)) {
-<<<<<<< HEAD
-      children.push((
-        <ContextChunk {...passedProps}
-=======
       children.push(
         <ContextChunk
           group={group}
           event={evt}
->>>>>>> 782724ad
           type="user"
           alias="user"
           value={evt.user}
           key="user"
+          orgId={orgId}
+          projectId={projectId}
         />
       );
     }
@@ -190,10 +166,14 @@
       value = evt.contexts[key];
       children.push(
         <ContextChunk
+          group={group}
+          event={evt}
           type={value.type}
           alias={key}
           value={value}
           key={key}
+          orgId={orgId}
+          projectId={projectId}
         />
       );
     }
